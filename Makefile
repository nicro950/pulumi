--- conflicted
+++ resolved
@@ -56,11 +56,7 @@
 
 lint::
 	for DIR in "pkg" "sdk" "tests" ; do \
-<<<<<<< HEAD
-		pushd $$DIR && golangci-lint run -c ../.golangci.yml --timeout 5m && popd ; \
-=======
 		pushd $$DIR ; golangci-lint run -c ../.golangci.yml --timeout 5m ; popd ; \
->>>>>>> cfea357c
 	done
 
 test_fast::
